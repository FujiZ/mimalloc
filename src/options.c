--- conflicted
+++ resolved
@@ -65,11 +65,8 @@
   { 1, UNINIT, MI_OPTION(eager_region_commit) },
   #endif
   { 0, UNINIT, MI_OPTION(large_os_pages) },      // use large OS pages, use only with eager commit to prevent fragmentation of VMA's
-<<<<<<< HEAD
   { 0, UNINIT, MI_OPTION(reserve_huge_os_pages) },
-=======
   { 0, UNINIT, MI_OPTION(segment_cache) },       // cache N segments per thread
->>>>>>> b86c851c
   { 0, UNINIT, MI_OPTION(page_reset) },
   { 0, UNINIT, MI_OPTION(cache_reset) },
   { 0, UNINIT, MI_OPTION(reset_decommits) }      // note: cannot enable this if secure is on
