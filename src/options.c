/* ----------------------------------------------------------------------------
Copyright (c) 2018, Microsoft Research, Daan Leijen
This is free software; you can redistribute it and/or modify it under the
terms of the MIT license. A copy of the license can be found in the file
"LICENSE" at the root of this distribution.
-----------------------------------------------------------------------------*/
#include "mimalloc.h"
#include "mimalloc-internal.h"
#include "mimalloc-atomic.h"

#include <stdio.h>
#include <stdlib.h> // strtol
#include <string.h> // strncpy, strncat, strlen, strstr
#include <ctype.h>  // toupper
#include <stdarg.h>

int mi_version(void) mi_attr_noexcept {
  return MI_MALLOC_VERSION;
}

#ifdef _WIN32
#include <conio.h>
#endif

// --------------------------------------------------------
// Options
// These can be accessed by multiple threads and may be 
// concurrently initialized, but an initializing data race
// is ok since they resolve to the same value.
// --------------------------------------------------------
typedef enum mi_init_e {
  UNINIT,       // not yet initialized
  DEFAULTED,    // not found in the environment, use default value
  INITIALIZED   // found in environment or set explicitly
} mi_init_t;

typedef struct mi_option_desc_s {
  long        value;  // the value
  mi_init_t   init;   // is it initialized yet? (from the environment)
  mi_option_t option; // for debugging: the option index should match the option
  const char* name;   // option name without `mimalloc_` prefix
} mi_option_desc_t;

#define MI_OPTION(opt)        mi_option_##opt, #opt
#define MI_OPTION_DESC(opt)   {0, UNINIT, MI_OPTION(opt) }

static mi_option_desc_t options[_mi_option_last] =
{
  // stable options
  { MI_DEBUG, UNINIT, MI_OPTION(show_errors) },
  { 0, UNINIT, MI_OPTION(show_stats) },
  { 0, UNINIT, MI_OPTION(verbose) },

  #if MI_SECURE
  { MI_SECURE, INITIALIZED, MI_OPTION(secure) }, // in a secure build the environment setting is ignored
  #else
  { 0, UNINIT, MI_OPTION(secure) },
  #endif

  // the following options are experimental and not all combinations make sense.
  { 1, UNINIT, MI_OPTION(eager_commit) },        // note: if eager_region_commit is on, this should be on too.
  #ifdef _WIN32   // and BSD?
  { 0, UNINIT, MI_OPTION(eager_region_commit) }, // don't commit too eagerly on windows (just for looks...)
  #else
  { 1, UNINIT, MI_OPTION(eager_region_commit) },
  #endif
  { 0, UNINIT, MI_OPTION(large_os_pages) },      // use large OS pages, use only with eager commit to prevent fragmentation of VMA's
  { 0, UNINIT, MI_OPTION(page_reset) },
  { 0, UNINIT, MI_OPTION(cache_reset) },
  { 0, UNINIT, MI_OPTION(reset_decommits) }      // note: cannot enable this if secure is on
};

static void mi_option_init(mi_option_desc_t* desc);

long mi_option_get(mi_option_t option) {
  mi_assert(option >= 0 && option < _mi_option_last);
  mi_option_desc_t* desc = &options[option];
  mi_assert(desc->option == option);  // index should match the option
  if (mi_unlikely(desc->init == UNINIT)) {
    mi_option_init(desc);
    if (option != mi_option_verbose) {
      _mi_verbose_message("option '%s': %ld\n", desc->name, desc->value);
    }
  }
  return desc->value;
}

void mi_option_set(mi_option_t option, long value) {
  mi_assert(option >= 0 && option < _mi_option_last);
  mi_option_desc_t* desc = &options[option];
  mi_assert(desc->option == option);  // index should match the option
  desc->value = value;
  desc->init = INITIALIZED;
}

void mi_option_set_default(mi_option_t option, long value) {
  mi_assert(option >= 0 && option < _mi_option_last);
  mi_option_desc_t* desc = &options[option];
  if (desc->init != INITIALIZED) {
    desc->value = value;
  }
}

bool mi_option_is_enabled(mi_option_t option) {
  return (mi_option_get(option) != 0);
}

void mi_option_set_enabled(mi_option_t option, bool enable) {
  mi_option_set(option, (enable ? 1 : 0));
}

void mi_option_set_enabled_default(mi_option_t option, bool enable) {
  mi_option_set_default(option, (enable ? 1 : 0));
}

void mi_option_enable(mi_option_t option) {
  mi_option_set_enabled(option,true);
}

void mi_option_disable(mi_option_t option) {
  mi_option_set_enabled(option,false);
}


// --------------------------------------------------------
// Messages
// --------------------------------------------------------
#define MAX_ERROR_COUNT (10)
static uintptr_t error_count = 0;  // when MAX_ERROR_COUNT stop emitting errors and warnings

// When overriding malloc, we may recurse into mi_vfprintf if an allocation
// inside the C runtime causes another message.
static mi_decl_thread bool recurse = false;

// Define our own limited `fprintf` that avoids memory allocation.
// We do this using `snprintf` with a limited buffer.
static void mi_vfprintf( FILE* out, const char* prefix, const char* fmt, va_list args ) {
  char buf[256];
  if (fmt==NULL) return;
  if (_mi_preloading() || recurse) return;
  recurse = true;
  if (out==NULL) out = stdout;
  vsnprintf(buf,sizeof(buf)-1,fmt,args);
  #ifdef _WIN32
  // on windows with redirection, the C runtime cannot handle locale dependent output 
  // after the main thread closes so use direct console output.
  if (out==stderr) {
    if (prefix != NULL) _cputs(prefix);
    _cputs(buf);
  }
  else 
  #endif
  {  
    if (prefix != NULL) fputs(prefix,out);
    fputs(buf,out);
  }
  recurse = false;
  return;
}

void _mi_fprintf( FILE* out, const char* fmt, ... ) {
  va_list args;
  va_start(args,fmt);
  mi_vfprintf(out,NULL,fmt,args);
  va_end(args);
}

void _mi_trace_message(const char* fmt, ...) {
  if (mi_option_get(mi_option_verbose) <= 1) return;  // only with verbose level 2 or higher
  va_list args;
  va_start(args, fmt);
  mi_vfprintf(stderr, "mimalloc: ", fmt, args);
  va_end(args);
}

void _mi_verbose_message(const char* fmt, ...) {
  if (!mi_option_is_enabled(mi_option_verbose)) return;
  va_list args;
  va_start(args,fmt);
  mi_vfprintf(stderr, "mimalloc: ", fmt, args);
  va_end(args);
}

void _mi_error_message(const char* fmt, ...) {
  if (!mi_option_is_enabled(mi_option_show_errors) && !mi_option_is_enabled(mi_option_verbose)) return;
  if (mi_atomic_increment(&error_count) > MAX_ERROR_COUNT) return;
  va_list args;
  va_start(args,fmt);
  mi_vfprintf(stderr, "mimalloc: error: ", fmt, args);
  va_end(args);
  mi_assert(false);
}

void _mi_warning_message(const char* fmt, ...) {
  if (!mi_option_is_enabled(mi_option_show_errors) && !mi_option_is_enabled(mi_option_verbose)) return;
  if (mi_atomic_increment(&error_count) > MAX_ERROR_COUNT) return;
  va_list args;
  va_start(args,fmt);
  mi_vfprintf(stderr, "mimalloc: warning: ", fmt, args);
  va_end(args);
}


#if MI_DEBUG
void _mi_assert_fail(const char* assertion, const char* fname, unsigned line, const char* func ) {
  _mi_fprintf(stderr,"mimalloc: assertion failed: at \"%s\":%u, %s\n  assertion: \"%s\"\n", fname, line, (func==NULL?"":func), assertion);
  abort();
}
#endif

// --------------------------------------------------------
// Initialize options by checking the environment
// --------------------------------------------------------

static void mi_strlcpy(char* dest, const char* src, size_t dest_size) {
  dest[0] = 0;
  #pragma warning(suppress:4996)
  strncpy(dest, src, dest_size - 1);
  dest[dest_size - 1] = 0;
}

static void mi_strlcat(char* dest, const char* src, size_t dest_size) {
  #pragma warning(suppress:4996)
  strncat(dest, src, dest_size - 1);
  dest[dest_size - 1] = 0;
}

<<<<<<< HEAD
#if defined _WIN32
// On Windows use GetEnvironmentVariable instead of getenv to work
// reliably even when this is invoked before the C runtime is initialized.
// i.e. when `_mi_preloading() == true`.
#include <windows.h>
static bool mi_getenv(const char* name, char* result, size_t result_size) {
  result[0] = 0;
  bool ok = (GetEnvironmentVariableA(name, result, (DWORD)result_size) > 0);
  if (!ok) {
    char buf[64+1];
    size_t len = strlen(name);
    if (len >= sizeof(buf)) len = sizeof(buf) - 1;
    for (size_t i = 0; i < len; i++) {
      buf[i] = toupper(name[i]);
    }
    buf[len] = 0;
    ok = (GetEnvironmentVariableA(name, result, (DWORD)result_size) > 0);
  }
  return ok;
}
#else
static bool mi_getenv(const char* name, char* result, size_t result_size) {
=======
static void mi_option_init(mi_option_desc_t* desc) {
  // Read option value from the environment
  char buf[32];
  mi_strlcpy(buf, "mimalloc_", sizeof(buf));
  mi_strlcat(buf, desc->name, sizeof(buf));
>>>>>>> 7972b64a
  #pragma warning(suppress:4996)
  const char* s = getenv(name);
  if (s == NULL) {
    char buf[64+1];
    size_t len = strlen(name);
    if (len >= sizeof(buf)) len = sizeof(buf) - 1;
    for (size_t i = 0; i < len; i++) {
      buf[i] = toupper(name[i]);
    }
    buf[len] = 0;
    #pragma warning(suppress:4996)
    s = getenv(buf);
  }
  if (s != NULL && strlen(s) < result_size) {
    mi_strlcpy(result, s, result_size);
    return true;
  }
  else {
    return false;
  }
}
#endif
static void mi_option_init(mi_option_desc_t* desc) {
  desc->init = DEFAULTED;
  // Read option value from the environment
  char buf[64+1];
  mi_strlcpy(buf, "mimalloc_", sizeof(buf));
  mi_strlcat(buf, desc->name, sizeof(buf));
  char s[64+1];
  if (mi_getenv(buf, s, sizeof(s))) {
    size_t len = strlen(s);
    if (len >= sizeof(buf)) len = sizeof(buf) - 1;
    for (size_t i = 0; i < len; i++) {
      buf[i] = toupper(s[i]);
    }
    buf[len] = 0;
    if (buf[0]==0 || strstr("1;TRUE;YES;ON", buf) != NULL) {
      desc->value = 1;
      desc->init = INITIALIZED;
    }
    else if (strstr("0;FALSE;NO;OFF", buf) != NULL) {
      desc->value = 0;
      desc->init = INITIALIZED;
    }
    else {
      char* end = buf;
      long value = strtol(buf, &end, 10);
      if (*end == 0) {
        desc->value = value;
        desc->init = INITIALIZED;
      }
      else {
        _mi_warning_message("environment option mimalloc_%s has an invalid value: %s\n", desc->name, buf);
        desc->init = DEFAULTED;
      }
    }
  }
  else {
    desc->init = DEFAULTED;
  }
  mi_assert_internal(desc->init != UNINIT);
}<|MERGE_RESOLUTION|>--- conflicted
+++ resolved
@@ -225,16 +225,22 @@
   dest[dest_size - 1] = 0;
 }
 
-<<<<<<< HEAD
 #if defined _WIN32
 // On Windows use GetEnvironmentVariable instead of getenv to work
 // reliably even when this is invoked before the C runtime is initialized.
 // i.e. when `_mi_preloading() == true`.
+// Note: on windows, environment names are not case sensitive.
 #include <windows.h>
 static bool mi_getenv(const char* name, char* result, size_t result_size) {
   result[0] = 0;
-  bool ok = (GetEnvironmentVariableA(name, result, (DWORD)result_size) > 0);
-  if (!ok) {
+  size_t len = GetEnvironmentVariableA(name, result, (DWORD)result_size);
+  return (len > 0 && len < result_size);
+}
+#else
+static bool mi_getenv(const char* name, char* result, size_t result_size) {
+  const char* s = getenv(name);
+  if (s == NULL) {
+    // in unix environments we check the upper case name too.
     char buf[64+1];
     size_t len = strlen(name);
     if (len >= sizeof(buf)) len = sizeof(buf) - 1;
@@ -242,30 +248,6 @@
       buf[i] = toupper(name[i]);
     }
     buf[len] = 0;
-    ok = (GetEnvironmentVariableA(name, result, (DWORD)result_size) > 0);
-  }
-  return ok;
-}
-#else
-static bool mi_getenv(const char* name, char* result, size_t result_size) {
-=======
-static void mi_option_init(mi_option_desc_t* desc) {
-  // Read option value from the environment
-  char buf[32];
-  mi_strlcpy(buf, "mimalloc_", sizeof(buf));
-  mi_strlcat(buf, desc->name, sizeof(buf));
->>>>>>> 7972b64a
-  #pragma warning(suppress:4996)
-  const char* s = getenv(name);
-  if (s == NULL) {
-    char buf[64+1];
-    size_t len = strlen(name);
-    if (len >= sizeof(buf)) len = sizeof(buf) - 1;
-    for (size_t i = 0; i < len; i++) {
-      buf[i] = toupper(name[i]);
-    }
-    buf[len] = 0;
-    #pragma warning(suppress:4996)
     s = getenv(buf);
   }
   if (s != NULL && strlen(s) < result_size) {
@@ -277,8 +259,7 @@
   }
 }
 #endif
-static void mi_option_init(mi_option_desc_t* desc) {
-  desc->init = DEFAULTED;
+static void mi_option_init(mi_option_desc_t* desc) {  
   // Read option value from the environment
   char buf[64+1];
   mi_strlcpy(buf, "mimalloc_", sizeof(buf));
