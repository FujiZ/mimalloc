/* ----------------------------------------------------------------------------
Copyright (c) 2019, Microsoft Research, Daan Leijen
This is free software; you can redistribute it and/or modify it under the
terms of the MIT license. A copy of the license can be found in the file
"LICENSE" at the root of this distribution.
-----------------------------------------------------------------------------*/

/* ----------------------------------------------------------------------------
This implements a layer between the raw OS memory (VirtualAlloc/mmap/sbrk/..)
and the segment and huge object allocation by mimalloc. There may be multiple
implementations of this (one could be the identity going directly to the OS,
another could be a simple cache etc), but the current one uses large "regions".
In contrast to the rest of mimalloc, the "regions" are shared between threads and
need to be accessed using atomic operations. 
We need this memory layer between the raw OS calls because of:
1. on `sbrk` like systems (like WebAssembly) we need our own memory maps in order
   to reuse memory effectively.
2. It turns out that for large objects, between 1MiB and 32MiB (?), the cost of
   an OS allocation/free is still (much) too expensive relative to the accesses in that
   object :-( (`mallloc-large` tests this). This means we need a cheaper way to 
   reuse memory.
3. This layer can help with a NUMA aware allocation in the future.

Possible issues:
- (2) can potentially be addressed too with a small cache per thread which is much 
  simpler. Generally though that requires shrinking of huge pages, and may overuse
  memory per thread. (and is not compatible with `sbrk`). 
- Since the current regions are per-process, we need atomic operations to 
  claim blocks which may be contended
- In the worst case, we need to search the whole region map (16KiB for 256GiB)
  linearly. At what point will direct OS calls be faster? Is there a way to 
  do this better without adding too much complexity?
-----------------------------------------------------------------------------*/
#include "mimalloc.h"
#include "mimalloc-internal.h"
#include "mimalloc-atomic.h"

#include <string.h>  // memset

// Internal raw OS interface
size_t  _mi_os_large_page_size();
bool  _mi_os_protect(void* addr, size_t size);
bool  _mi_os_unprotect(void* addr, size_t size);
bool  _mi_os_commit(void* p, size_t size, mi_stats_t* stats);
bool  _mi_os_decommit(void* p, size_t size, mi_stats_t* stats);
bool  _mi_os_reset(void* p, size_t size, mi_stats_t* stats);
bool  _mi_os_unreset(void* p, size_t size, mi_stats_t* stats);
void* _mi_os_alloc_aligned(size_t size, size_t alignment, bool commit, mi_os_tld_t* tld);


// Constants
#if (MI_INTPTR_SIZE==8)
#define MI_HEAP_REGION_MAX_SIZE    (256 * (1ULL << 30))  // 256GiB => 16KiB for the region map
#elif (MI_INTPTR_SIZE==4)
#define MI_HEAP_REGION_MAX_SIZE    (3 * (1UL << 30))    // 3GiB => 196 bytes for the region map
#else
#error "define the maximum heap space allowed for regions on this platform"
#endif

#define MI_SEGMENT_ALIGN          MI_SEGMENT_SIZE

#define MI_REGION_MAP_BITS        (MI_INTPTR_SIZE * 8)
#define MI_REGION_SIZE            (MI_SEGMENT_SIZE * MI_REGION_MAP_BITS)
#define MI_REGION_MAX_ALLOC_SIZE  ((MI_REGION_MAP_BITS/4)*MI_SEGMENT_SIZE)  // 64MiB
#define MI_REGION_MAX             (MI_HEAP_REGION_MAX_SIZE / MI_REGION_SIZE)
#define MI_REGION_MAP_FULL        UINTPTR_MAX


// A region owns a chunk of REGION_SIZE (256MiB) (virtual) memory with
// a bit map with one bit per MI_SEGMENT_SIZE (4MiB) block.
typedef struct mem_region_s {
  volatile uintptr_t map;    // in-use bit per MI_SEGMENT_SIZE block
  volatile void*     start;  // start of virtual memory area
} mem_region_t;


// The region map; 16KiB for a 256GiB HEAP_REGION_MAX
// TODO: in the future, maintain a map per NUMA node for numa aware allocation
static mem_region_t regions[MI_REGION_MAX];

static volatile size_t regions_count = 0;        // allocated regions


/* ----------------------------------------------------------------------------
Utility functions
-----------------------------------------------------------------------------*/

// Blocks (of 4MiB) needed for the given size.
static size_t mi_region_block_count(size_t size) {
  mi_assert_internal(size <= MI_REGION_MAX_ALLOC_SIZE);
  return (size + MI_SEGMENT_SIZE - 1) / MI_SEGMENT_SIZE;
}

// The bit mask for a given number of blocks at a specified bit index.
static uintptr_t mi_region_block_mask(size_t blocks, size_t bitidx) {
  mi_assert_internal(blocks + bitidx <= MI_REGION_MAP_BITS);
  return ((((uintptr_t)1 << blocks) - 1) << bitidx);
}

// Return a rounded commit/reset size such that we don't fragment large OS pages into small ones.
static size_t mi_good_commit_size(size_t size) {
  if (size > (SIZE_MAX - _mi_os_large_page_size())) return size;
  return _mi_align_up(size, _mi_os_large_page_size());  
}

// Return if a pointer points into a region reserved by us.
bool mi_is_in_heap_region(const void* p) mi_attr_noexcept {
<<<<<<< HEAD
  if (p==NULL) return false;
=======
>>>>>>> cbc826be
  size_t count = mi_atomic_read(&regions_count);
  for (size_t i = 0; i < count; i++) {
    uint8_t* start = (uint8_t*)mi_atomic_read_ptr(&regions[i].start);
    if (start != NULL && (uint8_t*)p >= start && (uint8_t*)p < start + MI_REGION_SIZE) return true;
  }
  return false;
}


/* ----------------------------------------------------------------------------
Commit from a region
-----------------------------------------------------------------------------*/

#define ALLOCATING  ((void*)1)

// Commit the `blocks` in `region` at `idx` and `bitidx` of a given `size`. 
// Returns `false` on an error (OOM); `true` otherwise. `p` and `id` are only written
// if the blocks were successfully claimed so ensure they are initialized to NULL/SIZE_MAX before the call. 
// (not being able to claim is not considered an error so check for `p != NULL` afterwards).
static bool mi_region_commit_blocks(mem_region_t* region, size_t idx, size_t bitidx, size_t blocks, size_t size, bool commit, void** p, size_t* id, mi_os_tld_t* tld) 
{
  size_t mask = mi_region_block_mask(blocks,bitidx);
  mi_assert_internal(mask != 0);
  mi_assert_internal((mask & mi_atomic_read(&region->map)) == mask);

  // ensure the region is reserved
  void* start;
  do {
    start = mi_atomic_read_ptr(&region->start);
    if (start == NULL) {
      start = ALLOCATING;  // try to start allocating
    }
    else if (start == ALLOCATING) {
      // another thead is already allocating.. wait it out
      // note: the wait here is not great (but should not happen often). Another
      // strategy might be to just allocate another region in parallel. This tends
      // to be bad for benchmarks though as these often start many threads at the 
      // same time leading to the allocation of too many regions. (Still, this might
      // be the most performant and it's ok on 64-bit virtual memory with over-commit.)
      mi_atomic_yield(); 
      continue;
    }    
  } while( start == ALLOCATING && !mi_atomic_compare_exchange_ptr(&region->start, ALLOCATING, NULL) );
  mi_assert_internal(start != NULL);

  // allocate the region if needed
  if (start == ALLOCATING) {    
    start = _mi_os_alloc_aligned(MI_REGION_SIZE, MI_SEGMENT_ALIGN, mi_option_is_enabled(mi_option_eager_region_commit), tld);
    // set the new allocation (or NULL on failure) -- this releases any waiting threads.
    mi_atomic_write_ptr(&region->start, start);
    
    if (start == NULL) {
      // failure to allocate from the OS! unclaim the blocks and fail
      size_t map;
      do {
        map = mi_atomic_read(&region->map);
      } while (!mi_atomic_compare_exchange(&region->map, map & ~mask, map));
      return false;
    }

    // update the region count if this is a new max idx.
    mi_atomic_compare_exchange(&regions_count, idx+1, idx);        
  }
  mi_assert_internal(start != NULL && start != ALLOCATING);
  mi_assert_internal(start == mi_atomic_read_ptr(&region->start));

  // Commit the blocks to memory
  void* blocks_start = (uint8_t*)start + (bitidx * MI_SEGMENT_SIZE);
  if (commit && !mi_option_is_enabled(mi_option_eager_region_commit)) {
    _mi_os_commit(blocks_start, mi_good_commit_size(size), tld->stats);  // only commit needed size (unless using large OS pages)
  }

  // and return the allocation
  *p  = blocks_start;
  *id = (idx*MI_REGION_MAP_BITS) + bitidx;
  return true;
}

// Use bit scan forward to quickly find the first zero bit if it is available
#if defined(_MSC_VER)
#define MI_HAVE_BITSCAN
#include <intrin.h>
static inline size_t mi_bsf(uintptr_t x) {
  if (x==0) return 8*MI_INTPTR_SIZE;
  DWORD idx;
  #if (MI_INTPTR_SIZE==8)
  _BitScanForward64(&idx, x);
  #else
  _BitScanForward(&idx, x);
  #endif
  return idx;
}
static inline size_t mi_bsr(uintptr_t x) {
  if (x==0) return 8*MI_INTPTR_SIZE;
  DWORD idx;
  #if (MI_INTPTR_SIZE==8)
  _BitScanReverse64(&idx, x);
  #else
  _BitScanReverse(&idx, x);
  #endif
  return idx;
}
#elif defined(__GNUC__) || defined(__clang__)
#define MI_HAVE_BITSCAN
static inline size_t mi_bsf(uintptr_t x) {
  return (x==0 ? 8*MI_INTPTR_SIZE : __builtin_ctzl(x));
}
static inline size_t mi_bsr(uintptr_t x) {
  return (x==0 ? 8*MI_INTPTR_SIZE : (8*MI_INTPTR_SIZE - 1) - __builtin_clzl(x));
}
#endif

// Allocate `blocks` in a `region` at `idx` of a given `size`. 
// Returns `false` on an error (OOM); `true` otherwise. `p` and `id` are only written
// if the blocks were successfully claimed so ensure they are initialized to NULL/SIZE_MAX before the call. 
// (not being able to claim is not considered an error so check for `p != NULL` afterwards).
static bool mi_region_alloc_blocks(mem_region_t* region, size_t idx, size_t blocks, size_t size, bool commit, void** p, size_t* id, mi_os_tld_t* tld) 
{
  mi_assert_internal(p != NULL && id != NULL);
  mi_assert_internal(blocks < MI_REGION_MAP_BITS);
  
  const uintptr_t mask = mi_region_block_mask(blocks, 0);
  const size_t bitidx_max = MI_REGION_MAP_BITS - blocks;
  uintptr_t map = mi_atomic_read(&region->map);

  #ifdef MI_HAVE_BITSCAN
  size_t bitidx = mi_bsf(~map);    // quickly find the first zero bit if possible
  #else
  size_t bitidx = 0;               // otherwise start at 0
  #endif
  uintptr_t m = (mask << bitidx);     // invariant: m == mask shifted by bitidx
  
  // scan linearly for a free range of zero bits
  while(bitidx <= bitidx_max) {
    if ((map & m) == 0) {  // are the mask bits free at bitidx?
      mi_assert_internal((m >> bitidx) == mask); // no overflow?      
      uintptr_t newmap = map | m;
      mi_assert_internal((newmap^map) >> bitidx == mask);
      if (!mi_atomic_compare_exchange(&region->map, newmap, map)) {
        // no success, another thread claimed concurrently.. keep going
        map = mi_atomic_read(&region->map);   
        continue;
      }
      else {
        // success, we claimed the bits
        // now commit the block memory -- this can still fail
        return mi_region_commit_blocks(region, idx, bitidx, blocks, size, commit, p, id, tld);
      }
    }
    else {
      // on to the next bit range
      #ifdef MI_HAVE_BITSCAN
      size_t shift = (blocks == 1 ? 1 : mi_bsr(map & m) - bitidx + 1);
      mi_assert_internal(shift > 0 && shift <= blocks);
      #else
      size_t shift = 1;      
      #endif
      bitidx += shift;
      m <<= shift;    
    }
  }
  // no error, but also no bits found
  return true;  
}

// Try to allocate `blocks` in a `region` at `idx` of a given `size`. Does a quick check before trying to claim.
// Returns `false` on an error (OOM); `true` otherwise. `p` and `id` are only written
// if the blocks were successfully claimed so ensure they are initialized to NULL/0 before the call. 
// (not being able to claim is not considered an error so check for `p != NULL` afterwards).
static bool mi_region_try_alloc_blocks(size_t idx, size_t blocks, size_t size, bool commit, void** p, size_t* id, mi_os_tld_t* tld)
{
  // check if there are available blocks in the region..
  mi_assert_internal(idx < MI_REGION_MAX);
  mem_region_t* region = &regions[idx];
  uintptr_t m = mi_atomic_read(&region->map);
  if (m != MI_REGION_MAP_FULL) {  // some bits are zero
    return mi_region_alloc_blocks(region, idx, blocks, size, commit, p, id, tld);
  }
  else {
    return true;  // no error, but no success either
  }
}

/* ----------------------------------------------------------------------------
 Allocation
-----------------------------------------------------------------------------*/

// Allocate `size` memory aligned at `alignment`. Return non NULL on success, with a given memory `id`.
// (`id` is abstract, but `id = idx*MI_REGION_MAP_BITS + bitidx`)
void* _mi_mem_alloc_aligned(size_t size, size_t alignment, bool commit, size_t* id, mi_os_tld_t* tld)
{
  mi_assert_internal(id != NULL && tld != NULL);
  mi_assert_internal(size > 0);
  *id = SIZE_MAX;

  // use direct OS allocation for huge blocks or alignment (with `id = SIZE_MAX`)
  if (size > MI_REGION_MAX_ALLOC_SIZE || alignment > MI_SEGMENT_ALIGN) {
    return _mi_os_alloc_aligned(mi_good_commit_size(size), alignment, true, tld);  // round up size
  }

  // always round size to OS page size multiple (so commit/decommit go over the entire range)
  // TODO: use large OS page size here?
  size = _mi_align_up(size, _mi_os_page_size());

  // calculate the number of needed blocks
  size_t blocks = mi_region_block_count(size);
  mi_assert_internal(blocks > 0 && blocks <= 8*MI_INTPTR_SIZE);

  // find a range of free blocks
  void* p = NULL;
  size_t count = mi_atomic_read(&regions_count);
  size_t idx = tld->region_idx; // start index is per-thread to reduce contention
  for (size_t visited = 0; visited < count; visited++, idx++) {
    if (idx >= count) idx = 0;  // wrap around
    if (!mi_region_try_alloc_blocks(idx, blocks, size, commit, &p, id, tld)) return NULL; // error
    if (p != NULL) break;    
  }

  if (p == NULL) {
    // no free range in existing regions -- try to extend beyond the count.. but at most 4 regions
    for (idx = count; idx < count + 4 && idx < MI_REGION_MAX; idx++) {
      if (!mi_region_try_alloc_blocks(idx, blocks, size, commit, &p, id, tld)) return NULL; // error
      if (p != NULL) break;
    }
  }

  if (p == NULL) {
    // we could not find a place to allocate, fall back to the os directly
    p = _mi_os_alloc_aligned(size, alignment, commit, tld);
  }
  else {
    tld->region_idx = idx;  // next start of search
  }

  mi_assert_internal( p == NULL || (uintptr_t)p % alignment == 0);
  return p;
}


// Allocate `size` memory. Return non NULL on success, with a given memory `id`.
void* _mi_mem_alloc(size_t size, bool commit, size_t* id, mi_os_tld_t* tld) {
  return _mi_mem_alloc_aligned(size,0,commit,id,tld);
}

/* ----------------------------------------------------------------------------
Free
-----------------------------------------------------------------------------*/

// Free previously allocated memory with a given id.
void _mi_mem_free(void* p, size_t size, size_t id, mi_stats_t* stats) {
  mi_assert_internal(size > 0 && stats != NULL);
  if (p==NULL) return;
  if (size==0) return;
  if (id == SIZE_MAX) {
   // was a direct OS allocation, pass through
    _mi_os_free(p, size, stats); 
  }
  else {
    // allocated in a region 
    mi_assert_internal(size <= MI_REGION_MAX_ALLOC_SIZE); if (size > MI_REGION_MAX_ALLOC_SIZE) return;
    // we can align the size up to page size (as we allocate that way too)
    // this ensures we fully commit/decommit/reset
    size = _mi_align_up(size, _mi_os_page_size());
    size_t idx = (id / MI_REGION_MAP_BITS);
    size_t bitidx = (id % MI_REGION_MAP_BITS);
    size_t blocks = mi_region_block_count(size);
    size_t mask = mi_region_block_mask(blocks, bitidx);
    mi_assert_internal(idx < MI_REGION_MAX); if (idx >= MI_REGION_MAX) return; // or `abort`?
    mem_region_t* region = &regions[idx];
    mi_assert_internal((mi_atomic_read(&region->map) & mask) == mask ); // claimed?
    void* start = mi_atomic_read_ptr(&region->start);
    mi_assert_internal(start != NULL); 
    void* blocks_start = (uint8_t*)start + (bitidx * MI_SEGMENT_SIZE);
    mi_assert_internal(blocks_start == p); // not a pointer in our area?
    mi_assert_internal(bitidx + blocks <= MI_REGION_MAP_BITS);
    if (blocks_start != p || bitidx + blocks > MI_REGION_MAP_BITS) return; // or `abort`?

    // decommit (or reset) the blocks to reduce the working set.
    // TODO: implement delayed decommit/reset as these calls are too expensive 
    // if the memory is reused soon.
    // reset: 10x slowdown on malloc-large, decommit: 17x slowdown on malloc-large
    if (!mi_option_is_enabled(mi_option_large_os_pages)) {
      if (mi_option_is_enabled(mi_option_eager_region_commit)) {
        //_mi_os_reset(p, size, stats);      
      }
      else {      
        //_mi_os_decommit(p, size, stats);  
      }
    }

    // TODO: should we free empty regions? currently only done _mi_mem_collect.
    // this frees up virtual address space which
    // might be useful on 32-bit systems?
    
    // and unclaim
    uintptr_t map;
    uintptr_t newmap;
    do {
      map = mi_atomic_read(&region->map);
      newmap = map & ~mask;
    } while (!mi_atomic_compare_exchange(&region->map, newmap, map));
  }
}


/* ----------------------------------------------------------------------------
  collection
-----------------------------------------------------------------------------*/
void _mi_mem_collect(mi_stats_t* stats) {
  // free every region that has no segments in use.
  for (size_t i = 0; i < regions_count; i++) {
    mem_region_t* region = &regions[i];
    if (mi_atomic_read(&region->map) == 0 && region->start != NULL) {  
      // if no segments used, try to claim the whole region
      uintptr_t m;
      do {
        m = mi_atomic_read(&region->map);
      } while(m == 0 && !mi_atomic_compare_exchange(&region->map, ~((uintptr_t)0), 0 ));
      if (m == 0) {
        // on success, free the whole region
        if (region->start != NULL) _mi_os_free((void*)region->start, MI_REGION_SIZE, stats);
        // and release 
        region->start = 0;
        mi_atomic_write(&region->map,0);
      }
    }
  }
}

/* ----------------------------------------------------------------------------
  Other
-----------------------------------------------------------------------------*/

bool _mi_mem_commit(void* p, size_t size, mi_stats_t* stats) {
  return _mi_os_commit(p, size, stats);
}

bool _mi_mem_decommit(void* p, size_t size, mi_stats_t* stats) {
  return _mi_os_decommit(p, size, stats);
}

bool _mi_mem_reset(void* p, size_t size, mi_stats_t* stats) {
  return _mi_os_reset(p, size, stats);
}

bool _mi_mem_unreset(void* p, size_t size, mi_stats_t* stats) {
  return _mi_os_unreset(p, size, stats);
}

bool _mi_mem_protect(void* p, size_t size) {
  return _mi_os_protect(p, size);
}

bool _mi_mem_unprotect(void* p, size_t size) {
  return _mi_os_unprotect(p, size);
}<|MERGE_RESOLUTION|>--- conflicted
+++ resolved
@@ -11,24 +11,24 @@
 implementations of this (one could be the identity going directly to the OS,
 another could be a simple cache etc), but the current one uses large "regions".
 In contrast to the rest of mimalloc, the "regions" are shared between threads and
-need to be accessed using atomic operations. 
+need to be accessed using atomic operations.
 We need this memory layer between the raw OS calls because of:
 1. on `sbrk` like systems (like WebAssembly) we need our own memory maps in order
    to reuse memory effectively.
 2. It turns out that for large objects, between 1MiB and 32MiB (?), the cost of
    an OS allocation/free is still (much) too expensive relative to the accesses in that
-   object :-( (`mallloc-large` tests this). This means we need a cheaper way to 
+   object :-( (`mallloc-large` tests this). This means we need a cheaper way to
    reuse memory.
 3. This layer can help with a NUMA aware allocation in the future.
 
 Possible issues:
-- (2) can potentially be addressed too with a small cache per thread which is much 
+- (2) can potentially be addressed too with a small cache per thread which is much
   simpler. Generally though that requires shrinking of huge pages, and may overuse
-  memory per thread. (and is not compatible with `sbrk`). 
-- Since the current regions are per-process, we need atomic operations to 
+  memory per thread. (and is not compatible with `sbrk`).
+- Since the current regions are per-process, we need atomic operations to
   claim blocks which may be contended
 - In the worst case, we need to search the whole region map (16KiB for 256GiB)
-  linearly. At what point will direct OS calls be faster? Is there a way to 
+  linearly. At what point will direct OS calls be faster? Is there a way to
   do this better without adding too much complexity?
 -----------------------------------------------------------------------------*/
 #include "mimalloc.h"
@@ -100,15 +100,12 @@
 // Return a rounded commit/reset size such that we don't fragment large OS pages into small ones.
 static size_t mi_good_commit_size(size_t size) {
   if (size > (SIZE_MAX - _mi_os_large_page_size())) return size;
-  return _mi_align_up(size, _mi_os_large_page_size());  
+  return _mi_align_up(size, _mi_os_large_page_size());
 }
 
 // Return if a pointer points into a region reserved by us.
 bool mi_is_in_heap_region(const void* p) mi_attr_noexcept {
-<<<<<<< HEAD
   if (p==NULL) return false;
-=======
->>>>>>> cbc826be
   size_t count = mi_atomic_read(&regions_count);
   for (size_t i = 0; i < count; i++) {
     uint8_t* start = (uint8_t*)mi_atomic_read_ptr(&regions[i].start);
@@ -124,11 +121,11 @@
 
 #define ALLOCATING  ((void*)1)
 
-// Commit the `blocks` in `region` at `idx` and `bitidx` of a given `size`. 
+// Commit the `blocks` in `region` at `idx` and `bitidx` of a given `size`.
 // Returns `false` on an error (OOM); `true` otherwise. `p` and `id` are only written
-// if the blocks were successfully claimed so ensure they are initialized to NULL/SIZE_MAX before the call. 
+// if the blocks were successfully claimed so ensure they are initialized to NULL/SIZE_MAX before the call.
 // (not being able to claim is not considered an error so check for `p != NULL` afterwards).
-static bool mi_region_commit_blocks(mem_region_t* region, size_t idx, size_t bitidx, size_t blocks, size_t size, bool commit, void** p, size_t* id, mi_os_tld_t* tld) 
+static bool mi_region_commit_blocks(mem_region_t* region, size_t idx, size_t bitidx, size_t blocks, size_t size, bool commit, void** p, size_t* id, mi_os_tld_t* tld)
 {
   size_t mask = mi_region_block_mask(blocks,bitidx);
   mi_assert_internal(mask != 0);
@@ -145,21 +142,21 @@
       // another thead is already allocating.. wait it out
       // note: the wait here is not great (but should not happen often). Another
       // strategy might be to just allocate another region in parallel. This tends
-      // to be bad for benchmarks though as these often start many threads at the 
+      // to be bad for benchmarks though as these often start many threads at the
       // same time leading to the allocation of too many regions. (Still, this might
       // be the most performant and it's ok on 64-bit virtual memory with over-commit.)
-      mi_atomic_yield(); 
+      mi_atomic_yield();
       continue;
-    }    
+    }
   } while( start == ALLOCATING && !mi_atomic_compare_exchange_ptr(&region->start, ALLOCATING, NULL) );
   mi_assert_internal(start != NULL);
 
   // allocate the region if needed
-  if (start == ALLOCATING) {    
+  if (start == ALLOCATING) {
     start = _mi_os_alloc_aligned(MI_REGION_SIZE, MI_SEGMENT_ALIGN, mi_option_is_enabled(mi_option_eager_region_commit), tld);
     // set the new allocation (or NULL on failure) -- this releases any waiting threads.
     mi_atomic_write_ptr(&region->start, start);
-    
+
     if (start == NULL) {
       // failure to allocate from the OS! unclaim the blocks and fail
       size_t map;
@@ -170,7 +167,7 @@
     }
 
     // update the region count if this is a new max idx.
-    mi_atomic_compare_exchange(&regions_count, idx+1, idx);        
+    mi_atomic_compare_exchange(&regions_count, idx+1, idx);
   }
   mi_assert_internal(start != NULL && start != ALLOCATING);
   mi_assert_internal(start == mi_atomic_read_ptr(&region->start));
@@ -221,15 +218,15 @@
 }
 #endif
 
-// Allocate `blocks` in a `region` at `idx` of a given `size`. 
+// Allocate `blocks` in a `region` at `idx` of a given `size`.
 // Returns `false` on an error (OOM); `true` otherwise. `p` and `id` are only written
-// if the blocks were successfully claimed so ensure they are initialized to NULL/SIZE_MAX before the call. 
+// if the blocks were successfully claimed so ensure they are initialized to NULL/SIZE_MAX before the call.
 // (not being able to claim is not considered an error so check for `p != NULL` afterwards).
-static bool mi_region_alloc_blocks(mem_region_t* region, size_t idx, size_t blocks, size_t size, bool commit, void** p, size_t* id, mi_os_tld_t* tld) 
+static bool mi_region_alloc_blocks(mem_region_t* region, size_t idx, size_t blocks, size_t size, bool commit, void** p, size_t* id, mi_os_tld_t* tld)
 {
   mi_assert_internal(p != NULL && id != NULL);
   mi_assert_internal(blocks < MI_REGION_MAP_BITS);
-  
+
   const uintptr_t mask = mi_region_block_mask(blocks, 0);
   const size_t bitidx_max = MI_REGION_MAP_BITS - blocks;
   uintptr_t map = mi_atomic_read(&region->map);
@@ -240,16 +237,16 @@
   size_t bitidx = 0;               // otherwise start at 0
   #endif
   uintptr_t m = (mask << bitidx);     // invariant: m == mask shifted by bitidx
-  
+
   // scan linearly for a free range of zero bits
   while(bitidx <= bitidx_max) {
     if ((map & m) == 0) {  // are the mask bits free at bitidx?
-      mi_assert_internal((m >> bitidx) == mask); // no overflow?      
+      mi_assert_internal((m >> bitidx) == mask); // no overflow?
       uintptr_t newmap = map | m;
       mi_assert_internal((newmap^map) >> bitidx == mask);
       if (!mi_atomic_compare_exchange(&region->map, newmap, map)) {
         // no success, another thread claimed concurrently.. keep going
-        map = mi_atomic_read(&region->map);   
+        map = mi_atomic_read(&region->map);
         continue;
       }
       else {
@@ -264,19 +261,19 @@
       size_t shift = (blocks == 1 ? 1 : mi_bsr(map & m) - bitidx + 1);
       mi_assert_internal(shift > 0 && shift <= blocks);
       #else
-      size_t shift = 1;      
+      size_t shift = 1;
       #endif
       bitidx += shift;
-      m <<= shift;    
+      m <<= shift;
     }
   }
   // no error, but also no bits found
-  return true;  
+  return true;
 }
 
 // Try to allocate `blocks` in a `region` at `idx` of a given `size`. Does a quick check before trying to claim.
 // Returns `false` on an error (OOM); `true` otherwise. `p` and `id` are only written
-// if the blocks were successfully claimed so ensure they are initialized to NULL/0 before the call. 
+// if the blocks were successfully claimed so ensure they are initialized to NULL/0 before the call.
 // (not being able to claim is not considered an error so check for `p != NULL` afterwards).
 static bool mi_region_try_alloc_blocks(size_t idx, size_t blocks, size_t size, bool commit, void** p, size_t* id, mi_os_tld_t* tld)
 {
@@ -324,7 +321,7 @@
   for (size_t visited = 0; visited < count; visited++, idx++) {
     if (idx >= count) idx = 0;  // wrap around
     if (!mi_region_try_alloc_blocks(idx, blocks, size, commit, &p, id, tld)) return NULL; // error
-    if (p != NULL) break;    
+    if (p != NULL) break;
   }
 
   if (p == NULL) {
@@ -364,10 +361,10 @@
   if (size==0) return;
   if (id == SIZE_MAX) {
    // was a direct OS allocation, pass through
-    _mi_os_free(p, size, stats); 
+    _mi_os_free(p, size, stats);
   }
   else {
-    // allocated in a region 
+    // allocated in a region
     mi_assert_internal(size <= MI_REGION_MAX_ALLOC_SIZE); if (size > MI_REGION_MAX_ALLOC_SIZE) return;
     // we can align the size up to page size (as we allocate that way too)
     // this ensures we fully commit/decommit/reset
@@ -380,29 +377,29 @@
     mem_region_t* region = &regions[idx];
     mi_assert_internal((mi_atomic_read(&region->map) & mask) == mask ); // claimed?
     void* start = mi_atomic_read_ptr(&region->start);
-    mi_assert_internal(start != NULL); 
+    mi_assert_internal(start != NULL);
     void* blocks_start = (uint8_t*)start + (bitidx * MI_SEGMENT_SIZE);
     mi_assert_internal(blocks_start == p); // not a pointer in our area?
     mi_assert_internal(bitidx + blocks <= MI_REGION_MAP_BITS);
     if (blocks_start != p || bitidx + blocks > MI_REGION_MAP_BITS) return; // or `abort`?
 
     // decommit (or reset) the blocks to reduce the working set.
-    // TODO: implement delayed decommit/reset as these calls are too expensive 
+    // TODO: implement delayed decommit/reset as these calls are too expensive
     // if the memory is reused soon.
     // reset: 10x slowdown on malloc-large, decommit: 17x slowdown on malloc-large
     if (!mi_option_is_enabled(mi_option_large_os_pages)) {
       if (mi_option_is_enabled(mi_option_eager_region_commit)) {
-        //_mi_os_reset(p, size, stats);      
+        //_mi_os_reset(p, size, stats);
       }
-      else {      
-        //_mi_os_decommit(p, size, stats);  
+      else {
+        //_mi_os_decommit(p, size, stats);
       }
     }
 
     // TODO: should we free empty regions? currently only done _mi_mem_collect.
     // this frees up virtual address space which
     // might be useful on 32-bit systems?
-    
+
     // and unclaim
     uintptr_t map;
     uintptr_t newmap;
@@ -421,7 +418,7 @@
   // free every region that has no segments in use.
   for (size_t i = 0; i < regions_count; i++) {
     mem_region_t* region = &regions[i];
-    if (mi_atomic_read(&region->map) == 0 && region->start != NULL) {  
+    if (mi_atomic_read(&region->map) == 0 && region->start != NULL) {
       // if no segments used, try to claim the whole region
       uintptr_t m;
       do {
@@ -430,7 +427,7 @@
       if (m == 0) {
         // on success, free the whole region
         if (region->start != NULL) _mi_os_free((void*)region->start, MI_REGION_SIZE, stats);
-        // and release 
+        // and release
         region->start = 0;
         mi_atomic_write(&region->map,0);
       }
