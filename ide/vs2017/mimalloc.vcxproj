--- conflicted
+++ resolved
@@ -93,11 +93,7 @@
       <SDLCheck>true</SDLCheck>
       <ConformanceMode>true</ConformanceMode>
       <AdditionalIncludeDirectories>../../include</AdditionalIncludeDirectories>
-<<<<<<< HEAD
-      <PreprocessorDefinitions>MI_TRACE=1;MI_DEBUG=3;_MBCS;%(PreprocessorDefinitions);</PreprocessorDefinitions>
-=======
-      <PreprocessorDefinitions>MI_DEBUG=3;%(PreprocessorDefinitions);</PreprocessorDefinitions>
->>>>>>> 8390c465
+      <PreprocessorDefinitions>MI_TRACE=1;MI_DEBUG=3;%(PreprocessorDefinitions);</PreprocessorDefinitions>
       <CompileAs>Default</CompileAs>
       <SupportJustMyCode>false</SupportJustMyCode>
     </ClCompile>
@@ -115,11 +111,7 @@
       <SDLCheck>true</SDLCheck>
       <ConformanceMode>true</ConformanceMode>
       <AdditionalIncludeDirectories>../../include</AdditionalIncludeDirectories>
-<<<<<<< HEAD
-      <PreprocessorDefinitions>MI_TRACE=1;MI_DEBUG=3;_MBCS;%(PreprocessorDefinitions);</PreprocessorDefinitions>
-=======
-      <PreprocessorDefinitions>MI_DEBUG=3;%(PreprocessorDefinitions);</PreprocessorDefinitions>
->>>>>>> 8390c465
+      <PreprocessorDefinitions>MI_TRACE=1;MI_DEBUG=3;%(PreprocessorDefinitions);</PreprocessorDefinitions>
       <CompileAs>Default</CompileAs>
       <SupportJustMyCode>false</SupportJustMyCode>
     </ClCompile>
@@ -147,11 +139,7 @@
       <SDLCheck>true</SDLCheck>
       <ConformanceMode>true</ConformanceMode>
       <AdditionalIncludeDirectories>../../include</AdditionalIncludeDirectories>
-<<<<<<< HEAD
-      <PreprocessorDefinitions>MI_TRACE=1;_MBCS;%(PreprocessorDefinitions);NDEBUG</PreprocessorDefinitions>
-=======
-      <PreprocessorDefinitions>%(PreprocessorDefinitions);NDEBUG</PreprocessorDefinitions>
->>>>>>> 8390c465
+      <PreprocessorDefinitions>MI_TRACE=1;%(PreprocessorDefinitions);NDEBUG</PreprocessorDefinitions>
       <AssemblerOutput>AssemblyAndSourceCode</AssemblerOutput>
       <AssemblerListingLocation>$(IntDir)</AssemblerListingLocation>
       <WholeProgramOptimization>false</WholeProgramOptimization>
@@ -182,11 +170,7 @@
       <SDLCheck>true</SDLCheck>
       <ConformanceMode>true</ConformanceMode>
       <AdditionalIncludeDirectories>../../include</AdditionalIncludeDirectories>
-<<<<<<< HEAD
-      <PreprocessorDefinitions>MI_TRACE=1;_MBCS;%(PreprocessorDefinitions);NDEBUG</PreprocessorDefinitions>
-=======
-      <PreprocessorDefinitions>%(PreprocessorDefinitions);NDEBUG</PreprocessorDefinitions>
->>>>>>> 8390c465
+      <PreprocessorDefinitions>MI_TRACE=1;%(PreprocessorDefinitions);NDEBUG</PreprocessorDefinitions>
       <AssemblerOutput>AssemblyAndSourceCode</AssemblerOutput>
       <AssemblerListingLocation>$(IntDir)</AssemblerListingLocation>
       <WholeProgramOptimization>false</WholeProgramOptimization>
