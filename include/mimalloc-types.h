/* ----------------------------------------------------------------------------
Copyright (c) 2018, Microsoft Research, Daan Leijen
This is free software; you can redistribute it and/or modify it under the
terms of the MIT license. A copy of the license can be found in the file
"LICENSE" at the root of this distribution.
-----------------------------------------------------------------------------*/
#pragma once
#ifndef MIMALLOC_TYPES_H
#define MIMALLOC_TYPES_H

#include <stddef.h>   // ptrdiff_t
#include <stdint.h>   // uintptr_t, uint16_t, etc
#include <mimalloc-atomic.h>  // _Atomic

// ------------------------------------------------------
// Variants
// ------------------------------------------------------

// Define NDEBUG in the release version to disable assertions.
// #define NDEBUG

// Define MI_STAT as 1 to maintain statistics; set it to 2 to have detailed statistics (but costs some performance).
// #define MI_STAT 1

// Define MI_SECURE as 1 to encode free lists
// #define MI_SECURE 1

#if !defined(MI_SECURE)
#define MI_SECURE 0
#endif

// Define MI_DEBUG as 1 for basic assert checks and statistics
// set it to 2 to do internal asserts,
// and to 3 to do extensive invariant checking.
#if !defined(MI_DEBUG)
#if !defined(NDEBUG) || defined(_DEBUG)
#define MI_DEBUG 1
#else
#define MI_DEBUG 0
#endif
#endif


// ------------------------------------------------------
// Platform specific values
// ------------------------------------------------------


// ------------------------------------------------------
// Size of a pointer.
// We assume that `sizeof(void*)==sizeof(intptr_t)`
// and it holds for all platforms we know of.
//
// However, the C standard only requires that:
//  p == (void*)((intptr_t)p))
// but we also need:
//  i == (intptr_t)((void*)i)
// or otherwise one might define an intptr_t type that is larger than a pointer...
// ------------------------------------------------------

#if INTPTR_MAX == 9223372036854775807LL
# define MI_INTPTR_SHIFT (3)
#elif INTPTR_MAX == 2147483647LL
# define MI_INTPTR_SHIFT (2)
#else
#error platform must be 32 or 64 bits
#endif

#define MI_INTPTR_SIZE  (1<<MI_INTPTR_SHIFT)


// ------------------------------------------------------
// Main internal data-structures
// ------------------------------------------------------

// Main tuning parameters for segment and page sizes
// Sizes for 64-bit, divide by two for 32-bit
#define MI_SEGMENT_SLICE_SHIFT            (13 + MI_INTPTR_SHIFT)         // 64kb
#define MI_SEGMENT_SHIFT                  (10 + MI_SEGMENT_SLICE_SHIFT)  // 64mb

#define MI_SMALL_PAGE_SHIFT               (MI_SEGMENT_SLICE_SHIFT)       // 64kb
#define MI_MEDIUM_PAGE_SHIFT              ( 3 + MI_SMALL_PAGE_SHIFT)     // 512kb


// Derived constants
#define MI_SEGMENT_SIZE                   ((size_t)1<<MI_SEGMENT_SHIFT)
#define MI_SEGMENT_MASK                   (MI_SEGMENT_SIZE - 1)
#define MI_SEGMENT_SLICE_SIZE             ((size_t)1<< MI_SEGMENT_SLICE_SHIFT)
#define MI_SLICES_PER_SEGMENT             (MI_SEGMENT_SIZE / MI_SEGMENT_SLICE_SIZE) // 1024

#define MI_SMALL_PAGE_SIZE                (1<<MI_SMALL_PAGE_SHIFT)
#define MI_MEDIUM_PAGE_SIZE               (1<<MI_MEDIUM_PAGE_SHIFT)

#define MI_SMALL_OBJ_SIZE_MAX             (MI_SMALL_PAGE_SIZE/8)   // 8kb on 64-bit

#define MI_MEDIUM_OBJ_SIZE_MAX            (MI_MEDIUM_PAGE_SIZE/4)  // 128kb on 64-bit
#define MI_MEDIUM_OBJ_WSIZE_MAX           (MI_MEDIUM_OBJ_SIZE_MAX/MI_INTPTR_SIZE)   // 64kb on 64-bit

#define MI_LARGE_OBJ_SIZE_MAX             (MI_SEGMENT_SIZE/4)      // 16mb on 64-bit
#define MI_LARGE_OBJ_WSIZE_MAX            (MI_LARGE_OBJ_SIZE_MAX/MI_INTPTR_SIZE)

// Minimal alignment necessary. On most platforms 16 bytes are needed
// due to SSE registers for example. This must be at least `MI_INTPTR_SIZE`
#define MI_MAX_ALIGN_SIZE  16   // sizeof(max_align_t)

// Maximum number of size classes. (spaced exponentially in 12.5% increments)
#define MI_BIN_HUGE  (73U)

#if (MI_MEDIUM_OBJ_WSIZE_MAX >= 655360)
#error "define more bins"
#endif

// Maximum slice offset (7)
#define MI_MAX_SLICE_OFFSET               ((MI_MEDIUM_PAGE_SIZE / MI_SEGMENT_SLICE_SIZE) - 1)

typedef uintptr_t mi_encoded_t;

// free lists contain blocks
typedef struct mi_block_s {
  mi_encoded_t next;
} mi_block_t;


typedef enum mi_delayed_e {
  MI_NO_DELAYED_FREE = 0,
  MI_USE_DELAYED_FREE = 1,
  MI_DELAYED_FREEING = 2,
  MI_NEVER_DELAYED_FREE = 3
} mi_delayed_t;


// The `in_full` and `has_aligned` page flags are put in a union to efficiently 
// test if both are false (`value == 0`) in the `mi_free` routine.
typedef union mi_page_flags_u {
  uint16_t value;
  struct {
    bool in_full;
    bool has_aligned;
  };
} mi_page_flags_t;

// Thread free list.
// We use the bottom 2 bits of the pointer for mi_delayed_t flags
typedef uintptr_t mi_thread_free_t;

// A page contains blocks of one specific size (`block_size`).
// Each page has three list of free blocks:
// `free` for blocks that can be allocated,
// `local_free` for freed blocks that are not yet available to `mi_malloc`
// `thread_free` for freed blocks by other threads
// The `local_free` and `thread_free` lists are migrated to the `free` list
// when it is exhausted. The separate `local_free` list is necessary to
// implement a monotonic heartbeat. The `thread_free` list is needed for
// avoiding atomic operations in the common case.
//
// `used - thread_freed` == actual blocks that are in use (alive)
// `used - thread_freed + |free| + |local_free| == capacity`
//
// note: we don't count `freed` (as |free|) instead of `used` to reduce
//       the number of memory accesses in the `mi_page_all_free` function(s).
// note: the funny layout here is due to:
// - access is optimized for `mi_free` and `mi_page_alloc`
// - using `uint16_t` does not seem to slow things down
typedef struct mi_page_s {
  // "owned" by the segment
  uint32_t              slice_count;       // slices in this page (0 if not a page)
  uint32_t              slice_offset;      // distance from the actual page data slice (0 if a page)
  bool                  is_reset;          // `true` if the page memory was reset
  bool                  is_committed;      // `true` if the page virtual memory is committed

  // layout like this to optimize access in `mi_malloc` and `mi_free`
  uint16_t              capacity;          // number of blocks committed
  uint16_t              reserved;          // number of blocks reserved in memory
  mi_page_flags_t       flags;             // `in_full` and `has_aligned` flags (16 bits)

  mi_block_t*           free;              // list of available free blocks (`malloc` allocates from this list)
  #if MI_SECURE
  uintptr_t             cookie;            // random cookie to encode the free lists
  #endif
  size_t                used;              // number of blocks in use (including blocks in `local_free` and `thread_free`)

  mi_block_t*           local_free;        // list of deferred free blocks by this thread (migrates to `free`)
  volatile _Atomic(uintptr_t)        thread_freed;  // at least this number of blocks are in `thread_free`
  volatile _Atomic(mi_thread_free_t) thread_free;   // list of deferred free blocks freed by other threads

  // less accessed info
  size_t                block_size;        // size available in each block (always `>0`)
  mi_heap_t*            heap;              // the owning heap
  struct mi_page_s*     next;              // next page owned by this thread with the same `block_size`
  struct mi_page_s*     prev;              // previous page owned by this thread with the same `block_size`

  // improve page index calculation
  // without padding: 11 words on 64-bit, 13 on 32-bit. Secure adds one word
  #if (MI_SECURE==0)
  void*                 padding[1];        // 12 words on 64-bit, 14 words on 32-bit 
  #endif
} mi_page_t;



typedef enum mi_page_kind_e {
  MI_PAGE_SMALL,    // small blocks go into 64kb pages inside a segment
  MI_PAGE_MEDIUM,   // medium blocks go into 512kb pages inside a segment
  MI_PAGE_LARGE,    // larger blocks go into a page of just one block
  MI_PAGE_HUGE,     // huge blocks (>16mb) are put into a single page in a single segment.
} mi_page_kind_t;

typedef enum mi_segment_kind_e {
  MI_SEGMENT_NORMAL, // MI_SEGMENT_SIZE size with pages inside.
  MI_SEGMENT_HUGE,   // > MI_LARGE_SIZE_MAX segment with just one huge page inside.
} mi_segment_kind_t;

#define MI_COMMIT_SIZE      (2UL<<20)   // OS large page size

#if ((1 << MI_SEGMENT_SHIFT)/MI_COMMIT_SIZE > 8*MI_INTPTR_SIZE)
#error "not enough commit bits to cover the segment size"
#endif

typedef mi_page_t mi_slice_t;

// Segments are large allocated memory blocks (2mb on 64 bit) from
// the OS. Inside segments we allocated fixed size _pages_ that
// contain blocks.
typedef struct mi_segment_s {
<<<<<<< HEAD
  struct mi_segment_s*          next;            // the list of freed segments in the cache
  volatile struct mi_segment_s* abandoned_next;  // the list of abandoned segments

  size_t            abandoned;          // abandoned pages (i.e. the original owning thread stopped) (`abandoned <= used`)
  size_t            used;               // count of pages in use
  uintptr_t         cookie;               // verify addresses in debug mode: `mi_ptr_cookie(segment) == segment->cookie`  

  size_t            segment_slices;       // for huge segments this may be different from `MI_SLICES_PER_SEGMENT`
  size_t            segment_info_slices;  // initial slices we are using segment info and possible guard pages.

  bool              allow_decommit;
  uintptr_t         commit_mask;

  // layout like this to optimize access in `mi_free`
  mi_segment_kind_t kind;
  uintptr_t         thread_id;
  size_t            slice_entries;       // entries in the `slices` array, at most `MI_SLICES_PER_SEGMENT`
  mi_slice_t        slices[MI_SLICES_PER_SEGMENT];
=======
  struct mi_segment_s* next;
  struct mi_segment_s* prev;
  volatile _Atomic(struct mi_segment_s*) abandoned_next;
  size_t          abandoned;   // abandoned pages (i.e. the original owning thread stopped) (`abandoned <= used`)
  size_t          used;        // count of pages in use (`used <= capacity`)
  size_t          capacity;    // count of available pages (`#free + used`)
  size_t          segment_size;// for huge pages this may be different from `MI_SEGMENT_SIZE`
  size_t          segment_info_size;  // space we are using from the first page for segment meta-data and possible guard pages.
  uintptr_t       cookie;      // verify addresses in debug mode: `mi_ptr_cookie(segment) == segment->cookie`
  size_t          memid;       // id for the os-level memory manager

  // layout like this to optimize access in `mi_free`
  size_t          page_shift;  // `1 << page_shift` == the page sizes == `page->block_size * page->reserved` (unless the first page, then `-segment_info_size`).
  volatile _Atomic(uintptr_t) thread_id;   // unique id of the thread owning this segment
  mi_page_kind_t  page_kind;   // kind of pages: small, large, or huge
  mi_page_t       pages[1];    // up to `MI_SMALL_PAGES_PER_SEGMENT` pages
>>>>>>> f0a12699
} mi_segment_t;


// ------------------------------------------------------
// Heaps
// Provide first-class heaps to allocate from.
// A heap just owns a set of pages for allocation and
// can only be allocate/reallocate from the thread that created it.
// Freeing blocks can be done from any thread though.
// Per thread, the segments are shared among its heaps.
// Per thread, there is always a default heap that is
// used for allocation; it is initialized to statically
// point to an empty heap to avoid initialization checks
// in the fast path.
// ------------------------------------------------------

// Thread local data
typedef struct mi_tld_s mi_tld_t;

// Pages of a certain block size are held in a queue.
typedef struct mi_page_queue_s {
  mi_page_t* first;
  mi_page_t* last;
  size_t     block_size;
} mi_page_queue_t;

#define MI_BIN_FULL  (MI_BIN_HUGE+1)

// A heap owns a set of pages.
struct mi_heap_s {
  mi_tld_t*             tld;
  mi_page_t*            pages_free_direct[MI_SMALL_WSIZE_MAX + 2];   // optimize: array where every entry points a page with possibly free blocks in the corresponding queue for that size.
  mi_page_queue_t       pages[MI_BIN_FULL + 1];                      // queue of pages for each size class (or "bin")
  volatile _Atomic(mi_block_t*) thread_delayed_free;
  uintptr_t             thread_id;                                   // thread this heap belongs too
  uintptr_t             cookie;
  uintptr_t             random;                                      // random number used for secure allocation
  size_t                page_count;                                  // total number of pages in the `pages` queues.
  bool                  no_reclaim;                                  // `true` if this heap should not reclaim abandoned pages
};



// ------------------------------------------------------
// Debug
// ------------------------------------------------------

#define MI_DEBUG_UNINIT     (0xD0)
#define MI_DEBUG_FREED      (0xDF)


#if (MI_DEBUG)
// use our own assertion to print without memory allocation
void _mi_assert_fail(const char* assertion, const char* fname, unsigned int line, const char* func );
#define mi_assert(expr)     ((expr) ? (void)0 : _mi_assert_fail(#expr,__FILE__,__LINE__,__func__))
#else
#define mi_assert(x)
#endif

#if (MI_DEBUG>1)
#define mi_assert_internal    mi_assert
#else
#define mi_assert_internal(x)
#endif

#if (MI_DEBUG>2)
#define mi_assert_expensive   mi_assert
#else
#define mi_assert_expensive(x)
#endif

// ------------------------------------------------------
// Statistics
// ------------------------------------------------------

#ifndef MI_STAT
#if (MI_DEBUG>0)
#define MI_STAT 2
#else
#define MI_STAT 0
#endif
#endif

typedef struct mi_stat_count_s {
  int64_t allocated;
  int64_t freed;
  int64_t peak;
  int64_t current;
} mi_stat_count_t;

typedef struct mi_stat_counter_s {
  int64_t total;
  int64_t count;
} mi_stat_counter_t;

typedef struct mi_stats_s {
  mi_stat_count_t segments;
  mi_stat_count_t pages;
  mi_stat_count_t reserved;
  mi_stat_count_t committed;
  mi_stat_count_t reset;
  mi_stat_count_t page_committed;
  mi_stat_count_t segments_abandoned;
  mi_stat_count_t pages_abandoned;
  mi_stat_count_t pages_extended;
  mi_stat_count_t mmap_calls;
  mi_stat_count_t commit_calls;
  mi_stat_count_t threads;
  mi_stat_count_t huge;
  mi_stat_count_t large;
  mi_stat_count_t malloc;
  mi_stat_count_t segments_cache;
  mi_stat_counter_t page_no_retire;
  mi_stat_counter_t searches;
  mi_stat_counter_t huge_count;
  mi_stat_counter_t large_count;
#if MI_STAT>1
  mi_stat_count_t normal[MI_BIN_HUGE+1];
#endif
} mi_stats_t;


void _mi_stat_increase(mi_stat_count_t* stat, size_t amount);
void _mi_stat_decrease(mi_stat_count_t* stat, size_t amount);
void _mi_stat_counter_increase(mi_stat_counter_t* stat, size_t amount);

#if (MI_STAT)
#define mi_stat_increase(stat,amount)         _mi_stat_increase( &(stat), amount)
#define mi_stat_decrease(stat,amount)         _mi_stat_decrease( &(stat), amount)
#define mi_stat_counter_increase(stat,amount) _mi_stat_counter_increase( &(stat), amount)
#else
#define mi_stat_increase(stat,amount)         (void)0
#define mi_stat_decrease(stat,amount)         (void)0
#define mi_stat_counter_increase(stat,amount) (void)0
#endif

#define mi_heap_stat_increase(heap,stat,amount)  mi_stat_increase( (heap)->tld->stats.stat, amount)
#define mi_heap_stat_decrease(heap,stat,amount)  mi_stat_decrease( (heap)->tld->stats.stat, amount)


// ------------------------------------------------------
// Thread Local data
// ------------------------------------------------------

// A "span" is is an available range of slices. The span queues keep
// track of slice spans of at most the given `slice_count` (but more than the previous size class).
typedef struct mi_span_queue_s {
  mi_slice_t* first;
  mi_slice_t* last;
  size_t      slice_count;
} mi_span_queue_t;

#define MI_SEGMENT_BIN_MAX (35)     // 35 == mi_segment_bin(MI_SLICES_PER_SEGMENT)

// Segments thread local data
typedef struct mi_segments_tld_s {
  mi_span_queue_t     spans[MI_SEGMENT_BIN_MAX+1];  // free slice spans inside segments
  size_t              count;        // current number of segments;
  size_t              peak_count;   // peak number of segments
  size_t              current_size; // current size of all segments
  size_t              peak_size;    // peak size of all segments
  size_t              cache_count;  // number of segments in the cache
  size_t              cache_size;   // total size of all segments in the cache
  mi_segment_t*       cache;        // (small) cache of segments
  mi_stats_t*         stats;        // points to tld stats
} mi_segments_tld_t;

// OS thread local data
typedef struct mi_os_tld_s {
  size_t              region_idx;   // start point for next allocation
  mi_stats_t*         stats;        // points to tld stats
} mi_os_tld_t;

// Thread local data
struct mi_tld_s {
  unsigned long long  heartbeat;     // monotonic heartbeat count
  mi_heap_t*          heap_backing;  // backing heap of this thread (cannot be deleted)
  mi_segments_tld_t   segments;      // segment tld
  mi_os_tld_t         os;            // os tld
  mi_stats_t          stats;         // statistics
};

#endif<|MERGE_RESOLUTION|>--- conflicted
+++ resolved
@@ -222,9 +222,8 @@
 // the OS. Inside segments we allocated fixed size _pages_ that
 // contain blocks.
 typedef struct mi_segment_s {
-<<<<<<< HEAD
-  struct mi_segment_s*          next;            // the list of freed segments in the cache
-  volatile struct mi_segment_s* abandoned_next;  // the list of abandoned segments
+  struct mi_segment_s*          next;   // the list of freed segments in the cache
+  volatile _Atomic(struct mi_segment_s*) abandoned_next;
 
   size_t            abandoned;          // abandoned pages (i.e. the original owning thread stopped) (`abandoned <= used`)
   size_t            used;               // count of pages in use
@@ -238,27 +237,9 @@
 
   // layout like this to optimize access in `mi_free`
   mi_segment_kind_t kind;
-  uintptr_t         thread_id;
+  volatile _Atomic(uintptr_t) thread_id; // unique id of the thread owning this segment
   size_t            slice_entries;       // entries in the `slices` array, at most `MI_SLICES_PER_SEGMENT`
   mi_slice_t        slices[MI_SLICES_PER_SEGMENT];
-=======
-  struct mi_segment_s* next;
-  struct mi_segment_s* prev;
-  volatile _Atomic(struct mi_segment_s*) abandoned_next;
-  size_t          abandoned;   // abandoned pages (i.e. the original owning thread stopped) (`abandoned <= used`)
-  size_t          used;        // count of pages in use (`used <= capacity`)
-  size_t          capacity;    // count of available pages (`#free + used`)
-  size_t          segment_size;// for huge pages this may be different from `MI_SEGMENT_SIZE`
-  size_t          segment_info_size;  // space we are using from the first page for segment meta-data and possible guard pages.
-  uintptr_t       cookie;      // verify addresses in debug mode: `mi_ptr_cookie(segment) == segment->cookie`
-  size_t          memid;       // id for the os-level memory manager
-
-  // layout like this to optimize access in `mi_free`
-  size_t          page_shift;  // `1 << page_shift` == the page sizes == `page->block_size * page->reserved` (unless the first page, then `-segment_info_size`).
-  volatile _Atomic(uintptr_t) thread_id;   // unique id of the thread owning this segment
-  mi_page_kind_t  page_kind;   // kind of pages: small, large, or huge
-  mi_page_t       pages[1];    // up to `MI_SMALL_PAGES_PER_SEGMENT` pages
->>>>>>> f0a12699
 } mi_segment_t;
 
 
